#!/usr/bin/env python
"""
Python library for MegaCli

This is a simple Python library that wraps around MegaCli to provide an OO interface.
"""

import os
import re
import subprocess

class MegaCLIError(Exception):
  pass

class MegaCLI:
  def __init__(self, cli_path = '/opt/MegaRAID/MegaCli/MegaCli64'):
    """
    Construct a new 'MegaCLI' object

    :param cli_path: path to MegaCli executable
    :type cli_path: string
    :return: nothing
    """
    self.cli_path = cli_path

    if not os.path.exists(cli_path):
      raise RuntimeError('{0} not found'.format(cli_path))

  def execute(self, cmd):
    """
    Execute a MegaCLI command

    :param cmd: command line arguments for MegaCLI
    :type cmd: string
    :return: MegaCLI command output
    :rtype: int
    """
    proc = subprocess.Popen("{0} {1} -NoLog".format(self.cli_path, cmd), shell = True, stdout = subprocess.PIPE, stderr = subprocess.PIPE)
    out, err = proc.communicate()
    if isinstance(out, bytes):
      out = out.decode()
    if isinstance(err, bytes):
      err = err.decode()

    if proc.returncode:
      ex = MegaCLIError(err.rstrip())
      ex.exitcode = proc.returncode
      raise ex
    else:
      return [re.sub(':$', '', re.sub('\s*:\s*', ':', re.sub('(^\s*|\s*$)', '', line)).lower()) for line in filter(None, out.rstrip().split("\n"))]

  def __raid_level(self, level):
    """
    Map a RAID level string to a RAID level integer

    :param level: RAID level
    :type level: string
    :return: RAID level
    :rtype: int
    """

    levels = {
      'primary-0, secondary-0, raid level qualifier-0': 0,
      'primary-1, secondary-0, raid level qualifier-0': 1,
      'primary-5, secondary-0, raid level qualifier-3': 5,
      'primary-6, secondary-0, raid level qualifier-3': 6,
      'primary-1, secondary-3, raid level qualifier-0': 10,
    }

    if level in levels:
      return levels[level]
    else:
      return None

  def __to_property(self, key, value):
    """
    Decode raw MegaCLI key value pairs into properties

    :param key: raw property name
    :type key: string
    :param value: raw property value
    :type value: string
    :return: decoded property name and value
    """
    k = key.replace(' ', '_').replace("'s", '').replace('.', '').replace('/', '_').replace('&', 'and')

    if value == 'n/a' or value == 'none':
      return k, None

    if value == 'yes':
      return k, True

    if value == 'no':
      return k, False

    # deal with integers
    m = re.match('^(\d+)\s*%?$', value)
    if m:
      return k, int(m.group(1))

    # deal with floats
    m = re.match('^(\d+)(?:\.\d+)?\s*%?$', value)
    if m:
      return k, float(m.group(1))

    # deal with temperatures
    if re.match('.*temperature.*', key):
      m = re.match('^(\d+)\s*(?:c|degree celcius)', value)
      if m:
        return k, int(m.group(1))

    # deal with sizes
    m = re.match('^(\d+(?:\.\d+)?)\s*(b|kb|mb|gb|tb|pb)', value)
    if m:
      size = float(m.group(1))
      unit = m.group(2)

      multiplier = 1
      if unit == 'kb':
        multiplier = 1024
      elif unit == 'mb':
        multiplier = 1024 * 1024
      elif unit == 'gb':
        multiplier = 1024 * 1024 * 1024
      elif unit == 'tb':
        multiplier = 1024 * 1024 * 1024 * 1024
      elif unit == 'pb':
        multiplier = 1024 * 1024 * 1024 * 1024 * 1024

      return k, (size * multiplier)

    # deal with times
    m = re.match('^(\d+)\s*(s|sec|secs|seconds|m|min|mins|minutes|h|hour|hours|d|day|days)$', value)
    if m:
      time = int(m.group(1))
      unit = m.group(2)

      multiplier = 1
      if unit == 'm' or unit == 'min' or unit == 'minute' or unit == 'mins' or unit =='minutes':
        mutiplier = 60
      elif unit == 'h' or unit == 'hour' or unit == 'hours':
        mutiplier = 60 * 60
      elif unit == 'd' or unit == 'day' or unit == 'days':
        mutiplier = 60 * 60 * 24

      return k, (time * multiplier)

    return k, value

  def enclosures(self):
    """
    Get enclosures

    :return: a list of all available enclosures
    :rtype: list
    """
    ret = []

    data = self.execute("-EncInfo -aALL")
    if data:
      adapter_id = None
      enc = {}

      for line in data:
        m = re.match('^number of enclosures on adapter (\d+) --', line)
        if m:
          if 'adapter_id' in enc:
            ret.append(enc)
            enclosure = {}

          enc['adapter_id'] = int(m.group(1))
          adapter_id = enc['adapter_id']
          continue

        if adapter_id is not None:
          m = re.match('^enclosure (\d+)', line)
          if m:
            if 'id' in enc:
              ret.append(enc)
              enc = {'adapter_id': adapter_id}

            enc['id'] = int(m.group(1))
            continue

          if 'id' in enc:
            fields = line.split(':', 1)
            if len(fields) > 1:
              k, v = self.__to_property(*fields)

              if k == 'exit_code':
                continue

              enc[k] = v

      if len(enc):
        ret.append(enc)

    return ret

  def logicaldrives(self):
    """
    Get logical drives

    :return: a list of all configured logical drives
    :rtype: list
    """
    ret = []

    data = self.execute("-LDInfo -LAll -aAll")
    if data:
      adapter_id = None
      ld = {}

      for line in data:
        m = re.match('^adapter (\d+) -- virtual drive information$', line)
        if m:
          if 'adapter_id' in ld:
            ret.append(ld)
            ld = {}

          ld['adapter_id'] = int(m.group(1))
          adapter_id = ld['adapter_id']
          continue

        if adapter_id is not None:
          m = re.match('^virtual drive:(\d+)', line)
          if m:
            if 'id' in ld:
              ret.append(ld)
              ld = {'adapter_id': adapter_id}

            ld['id'] = int(m.group(1))
            continue

          if 'id' in ld:
            fields = line.split(':', 1)
            if len(fields) > 1:
              k, v = self.__to_property(*fields)

              if k == 'exit_code':
                continue

              if k == 'raid_level':
                level = self.__raid_level(v)
                if level is not None:
                  v = level

              ld[k] = v
              continue

      if len(ld):
        ret.append(ld)

    return ret

  def physicaldrives(self):
    """
    Get physical drives

    :return: a list of all installed physical drives
    :rtype: list
    """
    ret = []

    data = self.execute("-PDList -aAll")
    if data:
      adapter_id = None
      pd = {}

      for line in data:
        m = re.match('^adapter #(\d+)', line)
        if m:
          if 'adapter_id' in pd:
            ret.append(pd)
            pd = {}

          pd['adapter_id'] = int(m.group(1))
          adapter_id = pd['adapter_id']
          continue

        if adapter_id is not None:
          m = re.match('^enclosure device id:(\d+)', line)
          if m:
            if 'enclosure_id' in pd:
              ret.append(pd)
              pd = {'adapter_id': adapter_id}

            pd['enclosure_id'] = int(m.group(1))
            continue

          if 'enclosure_id' in pd:
            fields = line.split(':', 1)
            if len(fields) > 1:
              k, v = self.__to_property(*fields)

              if k == 'exit_code':
                continue

              pd[k] = v

      if len(pd):
        ret.append(pd)

    return ret

  def bbu(self):
    """
    Get battery backup units

    :return: a list of all installed BBUs
    :rtype: list
    """
    ret = []

    data = self.execute("-AdpBbuCmd  -aAll")
    if data:
      bbu = {}

      for line in data:
        m = re.match('^bbu status for adapter:(\d+)', line)
        if m:
          if 'adapter_id' in bbu:
            ret.append(bbu)
            bbu = {}

          bbu['adapter_id'] = int(m.group(1))
          continue

        if 'adapter_id' in bbu:
          fields = line.split(':', 1)
          if len(fields) > 1:
            k, v = self.__to_property(*fields)

            if k == 'exit_code':
              continue

            bbu[k] = v

      if len(bbu):
        ret.append(bbu)

    return ret

  def adapters(self):
    """
    Get MegaRAID adapters

    :return: a list of all installed MegaRAID adapters
    :rtype: list
    """
    ret = []

    data = self.execute("-AdpAllInfo -aAll")
    if data:
      adapter_id = None
      adapter = {}

      for line in data:
        m = re.match('^adapter #(\d+)', line)
        if m:
          if 'id' in adapter:
            ret.append(adapter)
            adapter = {}

          adapter['id'] = int(m.group(1))
          continue

        if 'id' in adapter:
          fields = line.split(':', 1)
          if len(fields) > 1:
            k, v = self.__to_property(*fields)

            if k == 'exit_code':
              continue

            adapter[k] = v

      if len(adapter):
        ret.append(adapter)

    return ret

  def create_ld(self, raid_level, devices, adapter, write_policy = None, read_policy = None, cache_policy = None, cached_bad_bbu = None, size = None, stripe_size = None, hot_spares = [], after_ld = None, force = False):
    """
    Create a new logical drive

    :param raid_level: specifies the RAID level. Valid arguments: 0, 1, 5 or 6.
    :type raid_level: int
    :param devices: specifies the drive enclosures and slot numbers to construct the drive group. E.g.: ['E0:S0', 'E1:S1', ...]
    :type devices: list
    :param write_policy: specifies the device write policy. Valid arguments: WT (write through) or WB (write back)
    :type write_policy: string
    :param read_policy: specifies the device read policy. Valid arguments: NORA (no read ahead), RA (read ahead), ADRA (adaptive read ahead).
    :type read_policy: string
    :param cache_policy: specifies the device cache policy. Valid arguments: Direct, Cached.
    :type cache_policy: string
    :param cached_bad_bbu: specifies whether to use write cache when BBU is bad.
    :type cached_bad_bbu: bool
    :param size: specifies the capacity for the virtual drive in MB.
    :type size: int
    :param stripe_size: specifies the stripe size. Valid arguments: 8, 16, 32, 64, 128, 256, 512, or 1024.
    :type stripe_size: int
    :param hot_spares: specifies the device hot spares. E.g.: ['E5:S5', ..]
    :type hot_spares: list
    :param after_ld: specifies which free slot should be used.
    :type after_ld: string
    :param force: whether to force or not the creation of the logical drive
    :type force: bool
    :return: MegaCLI command output
    :rtype: string
    """
    cmd = []

    if isinstance(raid_level, int):
      if raid_level not in [0, 1, 5, 6]:
        raise ValueError("Logical drive's RAID level must be one of 0, 1, 5 or 6")
    else:
      raise ValueError("Logical drive's RAID level must be type int")

    if not isinstance(devices, list):
      raise ValueError("Logical drive's devices must be type list")

    cmd.append("-R{0}[{1}]".format(raid_level, ','.join(devices)))

    if write_policy:
      if write_policy not in ['WT', 'WB']:
        raise ValueError("Logical drive's write policy must be either WT (write through) or WB (write back)")
      else:
        cmd.append(write_policy)

    if read_policy:
      if read_policy not in ['NORA', 'RA', 'ADRA']:
        raise ValueError("Logical drive's read policy must be one of NORA (no read ahead), RA (read ahead) or ADRA (adaptive read ahead)")
      else:
        cmd.append(read_policy)

    if cache_policy:
      if cache_policy not in ['Direct', 'Cached']:
        raise ValueError("Logical drive's cache policy can be either Direct or Cached")
      else:
        cmd.append(cache_policy)

    if cached_bad_bbu is not None:
      if isinstance(cached_bad_bbu, bool):
        if cached_bad_bbu:
          cmd.append('CachedBadBBU')
        else:
          cmd.append('NoCachedBadBBU')
      else:
        raise ValueError("Logical drive's cached bad bbu flag must be type bool")

    if size:
      if isinstance(size, int):
        cmd.append("-sz{0}".format(size))
      else:
        raise ValueError("Logical drive's size must be type int")

    if stripe_size:
      if isinstance(stripe_size, int):
        if stripe_size in [8, 16, 32, 64, 128, 256, 512, 1024]:
          cmd.append("-strpsz{0}".format(stripe_size))
        else:
          raise ValueError("Logical drive's stripe size must be one of 8, 16, 32, 64, 128, 256, 512, 1024")
      else:
        raise ValueError("Logical drive's stripe size must be type int")

    if isinstance(hot_spares, list):
      if len(hot_spares) > 0:
        cmd.append("-Hsp[{0}]".format(','.join(hot_spares)))
    else:
      raise ValueError("Logical drive's hot spares must be type list")

    if after_ld:
      cmd.append("-afterLd {0}".format(after_ld))

    if isinstance(force, bool):
      if force:
        cmd.append('-Force')
    else:
      raise ValueError("Logical drive's force flag must be type bool")

    if isinstance(adapter, int):
      cmd.append('-a{0}'.format(adapter))
    else:
      raise ValueError("Logical drive's adapter ID must be type int")

    return self.execute("-CfgLDAdd {0}".format(' '.join(cmd)))

  def remove_ld(self, drive, adapter, force = False):
    """
    Delete a logical drive

    :param drive: specifies the drive to remove
    :type drive: int
    :param adapter: specifies the drive's controller
    :type adapter: int
    :param force: specifies whether to force or not the removal of the drive
    :type force: bool
    :return: MegaCLI command output
    :rtype: string
    """
    cmd = []

    cmd.append("-L{0}".format(drive))

    if isinstance(force, bool):
      if force:
        cmd.append('-Force')
    else:
      raise ValueError("Logical drive's force flag must be type bool")

    if isinstance(adapter, int):
      cmd.append('-a{0}'.format(adapter))
    else:
      raise ValueError("Logical drive's adapter ID must be type int")

    return self.execute("-CfgLdDel {0}".format(' '.join(cmd)))

  def clear_foreign(self, adapter):
    """
    Clear foreign configs from an adapter

    :param adapter: specifies the foreign config's controller
    :type adapter: int
    :return: MegaCLI command output
    :rtype: string
    """

    cmd = []

    if isinstance(adapter, int):
      cmd.append("-a{0}".format(adapter))
    else:
      raise ValueError("Foreign config's adapter ID must be type int")

    return self.execute("-CfgForeign -Clear {0}".format(' '.join(cmd)))

  def make_pd_good(self, drive, adapter):
    """
    Set a drive from 'bad' to 'unconfigured, good'


    :param drive: specifies the enclosure:drive to set to 'good'
    :type drive: string
    :param adapter: specifies the drive's controller
    :type adapter: int
    :return: MegaCLI command output
    :rtype: string
    """

    cmd = []

    cmd.append("-PhysDrv [{0}]".format(drive))

    if isinstance(adapter, int):
      cmd.append("-a{0}".format(adapter))
    else:
      raise ValueError("Drive's adapter ID must be type int")

    return self.execute("-PDMakeGood {0}".format(' '.join(cmd)))

<<<<<<< HEAD
  def start_init(self, drive, adapter, full = False):
    """
    Initializes a logical drive
    :param drive: specifies the logical drive to initialize
    :type drive: string
    :param adapter: specifies the drive's controller
    :type adapter: int
    :param full: specifies whether to do a full initialize
    :type full: bool
    :return: MegaCLI command output
    :rtype: string
    """

    cmd = []

    cmd.append("-Start")

    if isinstance(full, bool):
      if full:
        cmd.append('-full')
    else:
      raise ValueError("Logical drive's full flag must be type bool")

    cmd.append("-L{0}".format(drive))

    if isinstance(adapter, int):
      cmd.append("-a{0}".format(adapter))
    else:
      raise ValueError("Logical drive's adapter ID must be type int")

    return self.execute("-LDInit {0}".format(' '.join(cmd)))

  def check_init(self, drive, adapter):
    """
    Returns initialization status of a logical drive
    :param drive: specifies the logical drive to check
    :type drive: string
    :param adapter: specifies the drive's controller
    :type adapter: int
    :param full: specifies whether to do a full initialize
    :type full: bool
    :return: MegaCLI command output
    :rtype: string
    """

    cmd = []

    cmd.append("-ShowProg")

    cmd.append("-L{0}".format(drive))

    if isinstance(adapter, int):
      cmd.append("-a{0}".format(adapter))
    else:
      raise ValueError("Logical drive's adapter ID must be type int")

    return self.execute("-LDInit {0}".format(' '.join(cmd)))

  def stop_init(self, drive, adapter):
    """
    Stops initialization on a logical drive
    :param drive: specifies the logical drive to stop initializion
    :type drive: string
    :param adapter: specifies the drive's controller
    :type adapter: int
    :param full: specifies whether to do a full initialize
    :type full: bool
    :return: MegaCLI command output
    :rtype: string
    """

    cmd = []

    cmd.append("-Stop")

    cmd.append("-L{0}".format(drive))

    if isinstance(adapter, int):
      cmd.append("-a{0}".format(adapter))
    else:
      raise ValueError("Logical drive's adapter ID must be type int")

    return self.execute("-LDInit {0}".format(' '.join(cmd)))
=======
>>>>>>> b05d8be2
<|MERGE_RESOLUTION|>--- conflicted
+++ resolved
@@ -559,7 +559,6 @@
 
     return self.execute("-PDMakeGood {0}".format(' '.join(cmd)))
 
-<<<<<<< HEAD
   def start_init(self, drive, adapter, full = False):
     """
     Initializes a logical drive
@@ -642,6 +641,4 @@
     else:
       raise ValueError("Logical drive's adapter ID must be type int")
 
-    return self.execute("-LDInit {0}".format(' '.join(cmd)))
-=======
->>>>>>> b05d8be2
+    return self.execute("-LDInit {0}".format(' '.join(cmd)))