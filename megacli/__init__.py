--- conflicted
+++ resolved
@@ -26,15 +26,12 @@
       raise RuntimeError('{0} not found'.format(cli_path))
 
   def execute(self, cmd):
-<<<<<<< HEAD
-=======
     """
     Execute a MegaCLI command
 
     :param cmd: command line arguments for MegaCLI
     :return: MegaCLI command output
     """
->>>>>>> 07dae2a0
     proc = subprocess.Popen("{0} {1} -NoLog".format(self.cli_path, cmd), shell = True, stdout = subprocess.PIPE, stderr = subprocess.PIPE)
     out, err = proc.communicate()
     if isinstance(out, bytes):
@@ -73,12 +70,11 @@
   def __to_property(self, key, value):
     """
     Decode raw MegaCLI key value pairs into properties
-    
+
     :param key: raw property name
     :param value: raw property value
     :return: decoded property name and value
     """
-
     k = key.replace(' ', '_').replace("'s", '').replace('.', '').replace('/', '_').replace('&', 'and')
 
     if value == 'n/a' or value == 'none':
@@ -150,7 +146,6 @@
 
     :return: a list of all available enclosures
     """
-
     ret = []
 
     data = self.execute("-EncInfo -aALL")
@@ -200,7 +195,6 @@
 
     :return: a list of all configured logical drives
     """
-
     ret = []
 
     data = self.execute("-LDInfo -LAll -aAll")
@@ -256,7 +250,6 @@
 
     :return: a list of all installed physical drives
     """
-
     ret = []
 
     data = self.execute("-PDList -aAll")
@@ -378,19 +371,6 @@
   def create_ld(self, raid_level, devices, adapter, write_policy = None, read_policy = None, cache_policy = None, cached_bad_bbu = None, size = None, stripe_size = None, hot_spares = [], after_ld = None, force = False):
     """
     Create a new logical drive
-<<<<<<< HEAD
-    @param raid_level: type string, specifies the RAID level. Valid arguments: 0, 1, 5 or 6.
-    @param devices: type list, specifies the drive enclosures and slot numbers to construct the drive group. E.g.: ['E0:S1', E1:S1, ..]
-    @param write_policy: type string, specifies the device write policy. Valid arguments: WT (write through) or WB (write back)
-    @param read_policy: type string, specifies the device read policy. Valid arguments: NORA (no read ahead), RA (read ahead), ADRA (adaptive read ahead).
-    @param cache_policy: type string, specifies the device cache policy. Valid arguments: Direct, Cached.
-    @param cached_bad_bbu: type bool, specifies whether to use write cache when BBU is bad.
-    @param size: type int, specifies the capacity for the virtual drive in MB.
-    @param stripe_size: type int, specifies the stripe size. Valid arguments: 8, 16, 32, 64, 128, 256, 512, or 1024.
-    @param hot_spares: type list, specifies the device hot spares. E.g.: ['E5:S5', ..]
-    @param after_ld: type string, specifies which free slot should be used.
-    @param force: type bool, whether to force or not the creation of the logical device
-=======
 
     :param raid_level: type string, specifies the RAID level. Valid arguments: 0, 1, 5 or 6.
     :param devices: type list, specifies the drive enclosures and slot numbers to construct the drive group. E.g.: ['E0:S1', E1:S1, ..]
@@ -404,7 +384,6 @@
     :param after_ld: type string, specifies which free slot should be used.
     :param force: type bool, whether to force or not the creation of the logical device
     :return: MegaCLI command output
->>>>>>> 07dae2a0
     """
     cmd = []
 
@@ -486,17 +465,11 @@
   def remove_ld(self, drive, adapter, force = False):
     """
     Delete a logical drive
-<<<<<<< HEAD
-    @param drive: type int, specifies the drive to remove
-    @param adapter: type int, specifies the drive's controller
-    @param force: type bool, specifies whether to force or not the removal of the drive
-=======
 
     :param drive: type int, specifies the drive to remove
     :param adapter: type int, specifies the drive's controller
     :param force: type bool, specifies whether to force or not the removal of the drive
     :return: MegaCLI command output
->>>>>>> 07dae2a0
     """
     cmd = []
 
